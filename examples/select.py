--- conflicted
+++ resolved
@@ -55,11 +55,7 @@
 
 @manager.register
 class MySelect(components.RichStringSelect):
-<<<<<<< HEAD
-    placeholder: str = "Please select a square."
-=======
     placeholder: typing.Optional[str] = "Please select a square."
->>>>>>> 9b127ea8
     options: typing.List[disnake.SelectOption] = SLOT_OPTIONS
 
     slot: str = "0"
